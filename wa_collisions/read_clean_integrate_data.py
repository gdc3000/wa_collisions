"""
Read, Clean, and Integrate data.

Module to read, clean and integrate the data from the weather
and collision data sets.
"""

# import packages
import os
import pandas as pd
#from pytz import timezone

from wa_collisions.neighborhood_reader import assign_neighborhood

def read_collision_data(file_path):
    """
    Read in the collision dataframe.

    Uses the input file path to find the csv file with the collision
    data from Washington state.


    Args:
        file_path: the path to the .csv file containing the collision data

    Returns:
        dataframe of data from the collision data file

    Raises:
        ValueError: raises this error when the file path does not exist
    """
    # check that the file exists
    # adapted from 07-Exceptions
    if not os.path.exists(file_path):
        raise ValueError("file doesn't exist: " + str(file_path))

    # read in the data frome the file
    collision_data = pd.read_csv(file_path)

    # return the data
    return collision_data

def read_weather_data(file_path):
    """
    Read in the weather data.

    Uses the input file path to ...


    Args:
        file_path: the path to the .csv file containing the weather data

    Returns:
        dataframe of data from the weather data file

    Raises:
        ValueError: raises this error when the file path does not exist
    """
    # check that the file exists
    # adapted from 07-Exceptions
    if not os.path.exists(file_path):
        raise ValueError("file doesn't exist: " + str(file_path))

    # read in the data frome the file
    data = None

    # return the data
    return data

def clean_collision_data(collision_data,include_since_year=None):
    """
    Clean the collision data.

    Uses the collision data and returns a cleaned data frame ...


    Args:
        data:

    Returns:
        cleaned dataframe of data from the collision data file

    Raises:
        None
    """
    # change the dates to date time and extract year, month, day, hour
    # for joining with weather data later
    # edited this because dt.year has a Future warning
    # edited so that we use the ['new_column'] instead of .new_column
    # for creating a new column
    # reference:
    # https://pandas.pydata.org/pandas-docs/stable/
    # indexing.html#attribute-access

    if not isinstance(include_since_year, int) and include_since_year is not None:
        raise ValueError("{0} is not None or an int".format(include_since_year))

    collision_data['time'] = pd.to_datetime(collision_data.incdttm)
    collision_data['year'] = collision_data.time.dt.year
    collision_data['month'] = collision_data.time.dt.month
    collision_data['day'] = collision_data.time.dt.day

    # only keep attributes that are relevant to the analysis
    columns = ['Y', 'X', 'addrtype', 'collisiontype', 'fatalities', 'injuries',
               'lightcond', 'roadcond', 'junctiontype', 'location',
               'pedcount', 'pedcylcount', 'personcount', 'sdot_coldesc',
<<<<<<< HEAD
               'severitydesc', 'speeding', 'weather', 'time', 'epoch',
               'year', 'month', 'day','S_HOOD']
    
    #Handle exception where neighborhood is included
    if 'object_id' in collision_data.columns:
        columns = columns + ['object_id']
=======
               'severitydesc', 'speeding', 'weather', 'time',
               'year', 'month', 'day']
>>>>>>> 5f868ba6

    # recieving a warning about using .loc
    #collision_data.loc[(-collision_data.X.isna()) & (-collision_data.Y.isna() &
    # (collision_data.year >= 2014)), columns]
    # drop the na
    collision_data = collision_data.dropna(axis=0, how='any', subset=['X', 'Y'])
    if include_since_year is not None:
        collision_data = collision_data[collision_data.year >= include_since_year]
    collision_data = collision_data.reindex(columns=columns)

    ## add some indicators for later creating the visualizations
    collision_data['ind_ped'] = collision_data.pedcount > 0
    collision_data['ind_speeding'] = collision_data.speeding == 'Y'
    collision_data['ind_person'] = collision_data.personcount > 0
    collision_data['ind_pedcycl'] = collision_data.pedcylcount > 0
    collision_data['ind_fatalities'] = collision_data.fatalities > 0

    return collision_data


def clean_collisions_neighborhoods(collision_data):
    """
    Add the neighborhoods and clean collision data.

    Clean the collision data and add the neighborhood data. We have tests
    for the clean_collision_data and assign neighborhood. We do not have a set
    test for this function because of the run time to assign the neighborhoods.


    Args:
        data:

    Returns:
        cleaned dataframe of data from the collision data file

    Raises:
        None
    """

    collision_data = clean_collision_data(collision_data)

    ## add the assigned neighborhoods
    collision_data = assign_neighborhood(collision_data)

    return collision_data
    <|MERGE_RESOLUTION|>--- conflicted
+++ resolved
@@ -104,17 +104,12 @@
     columns = ['Y', 'X', 'addrtype', 'collisiontype', 'fatalities', 'injuries',
                'lightcond', 'roadcond', 'junctiontype', 'location',
                'pedcount', 'pedcylcount', 'personcount', 'sdot_coldesc',
-<<<<<<< HEAD
                'severitydesc', 'speeding', 'weather', 'time', 'epoch',
                'year', 'month', 'day','S_HOOD']
     
     #Handle exception where neighborhood is included
     if 'object_id' in collision_data.columns:
         columns = columns + ['object_id']
-=======
-               'severitydesc', 'speeding', 'weather', 'time',
-               'year', 'month', 'day']
->>>>>>> 5f868ba6
 
     # recieving a warning about using .loc
     #collision_data.loc[(-collision_data.X.isna()) & (-collision_data.Y.isna() &
