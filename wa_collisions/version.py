<<<<<<< HEAD
from __future__ import absolute_import, division, print_function
from os.path import join as pjoin

# Format expected by setup.py and doc/source/conf.py: string of form "X.Y.Z"
_version_major = 0
_version_minor = 1
_version_micro = ''  # use '' for first of series, number for 1 and above
_version_extra = 'dev'
# _version_extra = ''  # Uncomment this for full releases

# Construct full version string from these.
_ver = [_version_major, _version_minor]
if _version_micro:
    _ver.append(_version_micro)
if _version_extra:
    _ver.append(_version_extra)

__version__ = '.'.join(map(str, _ver))

CLASSIFIERS = ["Development Status :: 3 - Alpha",
               "Environment :: Console",
               "Intended Audience :: Science/Research",
               "License :: OSI Approved :: MIT License",
               "Operating System :: OS Independent",
               "Programming Language :: Python",
               "Topic :: Scientific/Engineering"]

# Description should be a one-liner:
description = "vehicle_collisions: a template for small scientific Python projects"
# Long description will go up on the pypi page
long_description = """

Shablona
========
Shablona is a template project for small scientific Python projects.

It contains software implementations of an analysis of some simple data, but
more importantly, it contains infrastructure for testing, documentation,
continuous integration and deployment, which can be easily adapted
to use in other projects.

To get started using these components in your own software, please go to the
repository README_.

.. _README: https://github.com/uwescience/vehicle_collisions/blob/master/README.md

License
=======
``wa_collisions`` is licensed under the terms of the MIT license. See the file
"LICENSE" for information on the history of this software, terms & conditions
for usage, and a DISCLAIMER OF ALL WARRANTIES.

All trademarks referenced herein are property of their respective holders.

Copyright (c) 2015--, Ariel Rokem, The University of Washington
eScience Institute.
=======
>>>>>>> b936a7b9
"""
Version file for wa_collisions
"""


<<<<<<< HEAD
NAME = "wa_collisions"
MAINTAINER = "Ariel Rokem"
MAINTAINER_EMAIL = "arokem@gmail.com"
DESCRIPTION = description
LONG_DESCRIPTION = long_description
URL = "http://github.com/uwescience/wa_collisions"
DOWNLOAD_URL = ""
LICENSE = "MIT"
AUTHOR = "Ariel Rokem"
AUTHOR_EMAIL = "arokem@gmail.com"
PLATFORMS = "OS Independent"
MAJOR = _version_major
MINOR = _version_minor
MICRO = _version_micro
VERSION = __version__
PACKAGE_DATA = {'wa_collisions': [pjoin('data', '*')]}
REQUIRES = ["numpy"]
=======
__version__ = "1.0"
>>>>>>> b936a7b9
<|MERGE_RESOLUTION|>--- conflicted
+++ resolved
@@ -1,85 +1,6 @@
-<<<<<<< HEAD
-from __future__ import absolute_import, division, print_function
-from os.path import join as pjoin
-
-# Format expected by setup.py and doc/source/conf.py: string of form "X.Y.Z"
-_version_major = 0
-_version_minor = 1
-_version_micro = ''  # use '' for first of series, number for 1 and above
-_version_extra = 'dev'
-# _version_extra = ''  # Uncomment this for full releases
-
-# Construct full version string from these.
-_ver = [_version_major, _version_minor]
-if _version_micro:
-    _ver.append(_version_micro)
-if _version_extra:
-    _ver.append(_version_extra)
-
-__version__ = '.'.join(map(str, _ver))
-
-CLASSIFIERS = ["Development Status :: 3 - Alpha",
-               "Environment :: Console",
-               "Intended Audience :: Science/Research",
-               "License :: OSI Approved :: MIT License",
-               "Operating System :: OS Independent",
-               "Programming Language :: Python",
-               "Topic :: Scientific/Engineering"]
-
-# Description should be a one-liner:
-description = "vehicle_collisions: a template for small scientific Python projects"
-# Long description will go up on the pypi page
-long_description = """
-
-Shablona
-========
-Shablona is a template project for small scientific Python projects.
-
-It contains software implementations of an analysis of some simple data, but
-more importantly, it contains infrastructure for testing, documentation,
-continuous integration and deployment, which can be easily adapted
-to use in other projects.
-
-To get started using these components in your own software, please go to the
-repository README_.
-
-.. _README: https://github.com/uwescience/vehicle_collisions/blob/master/README.md
-
-License
-=======
-``wa_collisions`` is licensed under the terms of the MIT license. See the file
-"LICENSE" for information on the history of this software, terms & conditions
-for usage, and a DISCLAIMER OF ALL WARRANTIES.
-
-All trademarks referenced herein are property of their respective holders.
-
-Copyright (c) 2015--, Ariel Rokem, The University of Washington
-eScience Institute.
-=======
->>>>>>> b936a7b9
 """
 Version file for wa_collisions
 """
 
 
-<<<<<<< HEAD
-NAME = "wa_collisions"
-MAINTAINER = "Ariel Rokem"
-MAINTAINER_EMAIL = "arokem@gmail.com"
-DESCRIPTION = description
-LONG_DESCRIPTION = long_description
-URL = "http://github.com/uwescience/wa_collisions"
-DOWNLOAD_URL = ""
-LICENSE = "MIT"
-AUTHOR = "Ariel Rokem"
-AUTHOR_EMAIL = "arokem@gmail.com"
-PLATFORMS = "OS Independent"
-MAJOR = _version_major
-MINOR = _version_minor
-MICRO = _version_micro
-VERSION = __version__
-PACKAGE_DATA = {'wa_collisions': [pjoin('data', '*')]}
-REQUIRES = ["numpy"]
-=======
-__version__ = "1.0"
->>>>>>> b936a7b9
+__version__ = "1.0"